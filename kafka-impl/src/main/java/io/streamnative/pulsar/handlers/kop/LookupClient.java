/**
 * Licensed under the Apache License, Version 2.0 (the "License");
 * you may not use this file except in compliance with the License.
 * You may obtain a copy of the License at
 *
 *     http://www.apache.org/licenses/LICENSE-2.0
 *
 * Unless required by applicable law or agreed to in writing, software
 * distributed under the License is distributed on an "AS IS" BASIS,
 * WITHOUT WARRANTIES OR CONDITIONS OF ANY KIND, either express or implied.
 * See the License for the specific language governing permissions and
 * limitations under the License.
 */
package io.streamnative.pulsar.handlers.kop;

import java.net.InetSocketAddress;
import java.net.URI;
import java.net.URISyntaxException;
import java.util.Map;
import java.util.concurrent.CompletableFuture;
import java.util.concurrent.ConcurrentHashMap;
<<<<<<< HEAD
import lombok.Getter;
import lombok.extern.slf4j.Slf4j;
import org.apache.commons.lang3.tuple.Pair;
import org.apache.kafka.common.security.auth.SecurityProtocol;
import org.apache.pulsar.broker.PulsarServerException;
=======
import lombok.extern.slf4j.Slf4j;
import org.apache.commons.lang3.tuple.Pair;
import org.apache.kafka.common.security.auth.SecurityProtocol;
>>>>>>> 01698e52
import org.apache.pulsar.broker.PulsarService;
import org.apache.pulsar.broker.lookup.LookupResult;
import org.apache.pulsar.broker.namespace.LookupOptions;
import org.apache.pulsar.broker.namespace.NamespaceService;
import org.apache.pulsar.client.api.PulsarClientException;
import org.apache.pulsar.client.impl.ClientCnx;
import org.apache.pulsar.client.impl.PulsarClientImpl;
import org.apache.pulsar.common.api.proto.ServerError;
import org.apache.pulsar.common.naming.TopicName;

/**
 * The client that is responsible for topic lookup.
 */
@Slf4j
public class LookupClient extends AbstractPulsarClient {

    private final NamespaceService namespaceService;

    private ConcurrentHashMap<String, PulsarClientImpl> pulsarClientMap;

    private ConcurrentHashMap<String, PulsarClientImpl> pulsarClientMap;

    public LookupClient(final PulsarService pulsarService, final KafkaServiceConfiguration kafkaConfig) {
        super(createPulsarClient(pulsarService, kafkaConfig, conf -> {}));
        namespaceService = pulsarService.getNamespaceService();
        try {
<<<<<<< HEAD
            pulsarClient = createPulsarClient(pulsarService, kafkaConfig, null);
=======
>>>>>>> 01698e52
            pulsarClientMap = createPulsarClientMap(pulsarService, kafkaConfig);
        } catch (PulsarClientException e) {
            log.error("Failed to create PulsarClient", e);
            throw new IllegalStateException(e);
        }
    }

    public LookupClient(final PulsarService pulsarService) {
        super(createPulsarClient(pulsarService));
        log.warn("This constructor should not be called, it's only called "
                + "when the PulsarService doesn't exist in KafkaProtocolHandlers.LOOKUP_CLIENT_UP");
        namespaceService = pulsarService.getNamespaceService();
    }

    public CompletableFuture<InetSocketAddress> getBrokerAddress(final TopicName topicName) {
        return getBrokerAddress(topicName, null);
    }

    public CompletableFuture<InetSocketAddress> getBrokerAddress(final TopicName topicName, String listenerName) {
        // First try to use NamespaceService to find the broker directly.
        final LookupOptions options = LookupOptions.builder()
                .authoritative(false)
                .advertisedListenerName(listenerName)
                .loadTopicsInBundle(true)
                .build();
        return namespaceService.getBrokerServiceUrlAsync(topicName, options).thenCompose(optLookupResult -> {
            if (log.isDebugEnabled()) {
                log.debug("[{}] Lookup result {}", topicName.toString(), optLookupResult);
            }
            if (!optLookupResult.isPresent()) {
                return getFailedAddressFuture(ClientCnx.getPulsarClientException(
                        ServerError.ServiceNotReady,
                        "No broker was available to own " + topicName));
            }
            final LookupResult lookupResult = optLookupResult.get();
            if (lookupResult.isRedirect()) {
                // Kafka client can't process redirect field, so here we fallback to PulsarClient
<<<<<<< HEAD
                return pulsarClientMap.getOrDefault(listenerName == null ? "" : listenerName, pulsarClient).
=======
                return pulsarClientMap.getOrDefault(listenerName == null ? "" : listenerName, getPulsarClient()).
>>>>>>> 01698e52
                        getLookup().getBroker(topicName).thenApply(Pair::getLeft);
            } else {
                return getAddressFutureFromBrokerUrl(lookupResult.getLookupData().getBrokerUrl());
            }
        });
    }

<<<<<<< HEAD
    @Override
    public void close() {
        try {
            pulsarClient.close();
        } catch (PulsarClientException e) {
            log.warn("Failed to close PulsarClient of LookupClient", e);
        }
    }

=======
>>>>>>> 01698e52
    private ConcurrentHashMap<String, PulsarClientImpl> createPulsarClientMap(
            PulsarService pulsarService, KafkaServiceConfiguration kafkaConfig) throws PulsarClientException {
        ConcurrentHashMap<String, PulsarClientImpl> pulsarClientMap = new ConcurrentHashMap<>();
        final Map<String, SecurityProtocol> protocolMap = EndPoint.parseProtocolMap(kafkaConfig.getKafkaProtocolMap());
        if (protocolMap.isEmpty()) {
<<<<<<< HEAD
            pulsarClientMap.put("", pulsarClient);
        } else {
            for (Map.Entry<String, SecurityProtocol> entry : protocolMap.entrySet()) {
                pulsarClientMap.put(entry.getKey(), createPulsarClient(pulsarService, kafkaConfig, entry.getKey()));
            }
        }
        return pulsarClientMap;
    }

    private static PulsarClientImpl createPulsarClient(
            final PulsarService pulsarService, final KafkaServiceConfiguration kafkaConfig,
            final String listenerName) throws PulsarClientException {
        // It's migrated from PulsarService#getClient() but it can configure listener name
        final ClientConfigurationData conf = new ClientConfigurationData();
        conf.setServiceUrl(kafkaConfig.isTlsEnabled()
                ? pulsarService.getBrokerServiceUrlTls()
                : pulsarService.getBrokerServiceUrl());
        conf.setTlsAllowInsecureConnection(kafkaConfig.isTlsAllowInsecureConnection());
        conf.setTlsTrustCertsFilePath(kafkaConfig.getTlsCertificateFilePath());

        if (kafkaConfig.isBrokerClientTlsEnabled()) {
            if (kafkaConfig.isBrokerClientTlsEnabledWithKeyStore()) {
                conf.setUseKeyStoreTls(true);
                conf.setTlsTrustStoreType(kafkaConfig.getBrokerClientTlsTrustStoreType());
                conf.setTlsTrustStorePath(kafkaConfig.getBrokerClientTlsTrustStore());
                conf.setTlsTrustStorePassword(kafkaConfig.getBrokerClientTlsTrustStorePassword());
            } else {
                conf.setTlsTrustCertsFilePath(
                        isNotBlank(kafkaConfig.getBrokerClientTrustCertsFilePath())
                                ? kafkaConfig.getBrokerClientTrustCertsFilePath()
                                : kafkaConfig.getTlsCertificateFilePath());
            }
        }

        if (isNotBlank(kafkaConfig.getBrokerClientAuthenticationPlugin())) {
            conf.setAuthPluginClassName(kafkaConfig.getBrokerClientAuthenticationPlugin());
            conf.setAuthParams(kafkaConfig.getBrokerClientAuthenticationParameters());
            conf.setAuthParamMap(null);
            conf.setAuthentication(AuthenticationFactory.create(
                    kafkaConfig.getBrokerClientAuthenticationPlugin(),
                    kafkaConfig.getBrokerClientAuthenticationParameters()));
        }

        conf.setListenerName(listenerName);
        return new PulsarClientImpl(conf, pulsarService.getIoEventLoopGroup());
=======
            pulsarClientMap.put("", getPulsarClient());
        } else {
            for (Map.Entry<String, SecurityProtocol> entry : protocolMap.entrySet()) {
                pulsarClientMap.put(entry.getKey(), createPulsarClient(
                        pulsarService, kafkaConfig, conf -> conf.setListenerName(entry.getKey())));
            }
        }
        return pulsarClientMap;
>>>>>>> 01698e52
    }

    private static CompletableFuture<InetSocketAddress> getFailedAddressFuture(final Throwable throwable) {
        final CompletableFuture<InetSocketAddress> future = new CompletableFuture<>();
        future.completeExceptionally(throwable);
        return future;
    }

    private static CompletableFuture<InetSocketAddress> getAddressFutureFromBrokerUrl(final String brokerUrl) {
        final CompletableFuture<InetSocketAddress> future = new CompletableFuture<>();
        try {
            final URI uri = new URI(brokerUrl);
            future.complete(InetSocketAddress.createUnresolved(uri.getHost(), uri.getPort()));
        } catch (URISyntaxException e) {
            future.completeExceptionally(e);
        }
        return future;
    }
}<|MERGE_RESOLUTION|>--- conflicted
+++ resolved
@@ -19,17 +19,9 @@
 import java.util.Map;
 import java.util.concurrent.CompletableFuture;
 import java.util.concurrent.ConcurrentHashMap;
-<<<<<<< HEAD
-import lombok.Getter;
 import lombok.extern.slf4j.Slf4j;
 import org.apache.commons.lang3.tuple.Pair;
 import org.apache.kafka.common.security.auth.SecurityProtocol;
-import org.apache.pulsar.broker.PulsarServerException;
-=======
-import lombok.extern.slf4j.Slf4j;
-import org.apache.commons.lang3.tuple.Pair;
-import org.apache.kafka.common.security.auth.SecurityProtocol;
->>>>>>> 01698e52
 import org.apache.pulsar.broker.PulsarService;
 import org.apache.pulsar.broker.lookup.LookupResult;
 import org.apache.pulsar.broker.namespace.LookupOptions;
@@ -50,16 +42,10 @@
 
     private ConcurrentHashMap<String, PulsarClientImpl> pulsarClientMap;
 
-    private ConcurrentHashMap<String, PulsarClientImpl> pulsarClientMap;
-
     public LookupClient(final PulsarService pulsarService, final KafkaServiceConfiguration kafkaConfig) {
         super(createPulsarClient(pulsarService, kafkaConfig, conf -> {}));
         namespaceService = pulsarService.getNamespaceService();
         try {
-<<<<<<< HEAD
-            pulsarClient = createPulsarClient(pulsarService, kafkaConfig, null);
-=======
->>>>>>> 01698e52
             pulsarClientMap = createPulsarClientMap(pulsarService, kafkaConfig);
         } catch (PulsarClientException e) {
             log.error("Failed to create PulsarClient", e);
@@ -97,11 +83,7 @@
             final LookupResult lookupResult = optLookupResult.get();
             if (lookupResult.isRedirect()) {
                 // Kafka client can't process redirect field, so here we fallback to PulsarClient
-<<<<<<< HEAD
-                return pulsarClientMap.getOrDefault(listenerName == null ? "" : listenerName, pulsarClient).
-=======
                 return pulsarClientMap.getOrDefault(listenerName == null ? "" : listenerName, getPulsarClient()).
->>>>>>> 01698e52
                         getLookup().getBroker(topicName).thenApply(Pair::getLeft);
             } else {
                 return getAddressFutureFromBrokerUrl(lookupResult.getLookupData().getBrokerUrl());
@@ -109,70 +91,11 @@
         });
     }
 
-<<<<<<< HEAD
-    @Override
-    public void close() {
-        try {
-            pulsarClient.close();
-        } catch (PulsarClientException e) {
-            log.warn("Failed to close PulsarClient of LookupClient", e);
-        }
-    }
-
-=======
->>>>>>> 01698e52
     private ConcurrentHashMap<String, PulsarClientImpl> createPulsarClientMap(
             PulsarService pulsarService, KafkaServiceConfiguration kafkaConfig) throws PulsarClientException {
         ConcurrentHashMap<String, PulsarClientImpl> pulsarClientMap = new ConcurrentHashMap<>();
         final Map<String, SecurityProtocol> protocolMap = EndPoint.parseProtocolMap(kafkaConfig.getKafkaProtocolMap());
         if (protocolMap.isEmpty()) {
-<<<<<<< HEAD
-            pulsarClientMap.put("", pulsarClient);
-        } else {
-            for (Map.Entry<String, SecurityProtocol> entry : protocolMap.entrySet()) {
-                pulsarClientMap.put(entry.getKey(), createPulsarClient(pulsarService, kafkaConfig, entry.getKey()));
-            }
-        }
-        return pulsarClientMap;
-    }
-
-    private static PulsarClientImpl createPulsarClient(
-            final PulsarService pulsarService, final KafkaServiceConfiguration kafkaConfig,
-            final String listenerName) throws PulsarClientException {
-        // It's migrated from PulsarService#getClient() but it can configure listener name
-        final ClientConfigurationData conf = new ClientConfigurationData();
-        conf.setServiceUrl(kafkaConfig.isTlsEnabled()
-                ? pulsarService.getBrokerServiceUrlTls()
-                : pulsarService.getBrokerServiceUrl());
-        conf.setTlsAllowInsecureConnection(kafkaConfig.isTlsAllowInsecureConnection());
-        conf.setTlsTrustCertsFilePath(kafkaConfig.getTlsCertificateFilePath());
-
-        if (kafkaConfig.isBrokerClientTlsEnabled()) {
-            if (kafkaConfig.isBrokerClientTlsEnabledWithKeyStore()) {
-                conf.setUseKeyStoreTls(true);
-                conf.setTlsTrustStoreType(kafkaConfig.getBrokerClientTlsTrustStoreType());
-                conf.setTlsTrustStorePath(kafkaConfig.getBrokerClientTlsTrustStore());
-                conf.setTlsTrustStorePassword(kafkaConfig.getBrokerClientTlsTrustStorePassword());
-            } else {
-                conf.setTlsTrustCertsFilePath(
-                        isNotBlank(kafkaConfig.getBrokerClientTrustCertsFilePath())
-                                ? kafkaConfig.getBrokerClientTrustCertsFilePath()
-                                : kafkaConfig.getTlsCertificateFilePath());
-            }
-        }
-
-        if (isNotBlank(kafkaConfig.getBrokerClientAuthenticationPlugin())) {
-            conf.setAuthPluginClassName(kafkaConfig.getBrokerClientAuthenticationPlugin());
-            conf.setAuthParams(kafkaConfig.getBrokerClientAuthenticationParameters());
-            conf.setAuthParamMap(null);
-            conf.setAuthentication(AuthenticationFactory.create(
-                    kafkaConfig.getBrokerClientAuthenticationPlugin(),
-                    kafkaConfig.getBrokerClientAuthenticationParameters()));
-        }
-
-        conf.setListenerName(listenerName);
-        return new PulsarClientImpl(conf, pulsarService.getIoEventLoopGroup());
-=======
             pulsarClientMap.put("", getPulsarClient());
         } else {
             for (Map.Entry<String, SecurityProtocol> entry : protocolMap.entrySet()) {
@@ -181,7 +104,6 @@
             }
         }
         return pulsarClientMap;
->>>>>>> 01698e52
     }
 
     private static CompletableFuture<InetSocketAddress> getFailedAddressFuture(final Throwable throwable) {
