/**
 * Licensed under the Apache License, Version 2.0 (the "License");
 * you may not use this file except in compliance with the License.
 * You may obtain a copy of the License at
 *
 *     http://www.apache.org/licenses/LICENSE-2.0
 *
 * Unless required by applicable law or agreed to in writing, software
 * distributed under the License is distributed on an "AS IS" BASIS,
 * WITHOUT WARRANTIES OR CONDITIONS OF ANY KIND, either express or implied.
 * See the License for the specific language governing permissions and
 * limitations under the License.
 */
package io.streamnative.pulsar.handlers.kop.coordinator.transaction;

import static io.streamnative.pulsar.handlers.kop.coordinator.transaction.TransactionState.ONGOING;
import static io.streamnative.pulsar.handlers.kop.coordinator.transaction.TransactionState.PREPARE_ABORT;
import static io.streamnative.pulsar.handlers.kop.coordinator.transaction.TransactionState.PREPARE_COMMIT;
import static io.streamnative.pulsar.handlers.kop.coordinator.transaction.TransactionState.PREPARE_EPOCH_FENCE;
import static org.apache.pulsar.common.naming.TopicName.PARTITIONED_TOPIC_SUFFIX;

import io.streamnative.pulsar.handlers.kop.KopBrokerLookupManager;
import io.streamnative.pulsar.handlers.kop.SystemTopicClient;
import io.streamnative.pulsar.handlers.kop.coordinator.transaction.TransactionMetadata.TxnTransitMetadata;
import io.streamnative.pulsar.handlers.kop.coordinator.transaction.TransactionStateManager.CoordinatorEpochAndTxnMetadata;
import io.streamnative.pulsar.handlers.kop.utils.ProducerIdAndEpoch;
import java.util.ArrayList;
import java.util.HashMap;
import java.util.HashSet;
import java.util.List;
import java.util.Map;
import java.util.NavigableMap;
import java.util.Optional;
import java.util.concurrent.CompletableFuture;
import java.util.concurrent.ConcurrentHashMap;
import java.util.concurrent.ConcurrentSkipListMap;
import java.util.concurrent.atomic.AtomicBoolean;
import lombok.AllArgsConstructor;
import lombok.Data;
import lombok.Getter;
import lombok.extern.slf4j.Slf4j;
import org.apache.bookkeeper.common.util.MathUtils;
import org.apache.bookkeeper.common.util.OrderedExecutor;
import org.apache.commons.lang3.StringUtils;
import org.apache.kafka.common.TopicPartition;
import org.apache.kafka.common.internals.Topic;
import org.apache.kafka.common.protocol.Errors;
import org.apache.kafka.common.record.RecordBatch;
import org.apache.kafka.common.requests.AbstractResponse;
import org.apache.kafka.common.requests.AddPartitionsToTxnResponse;
import org.apache.kafka.common.requests.EndTxnResponse;
import org.apache.kafka.common.requests.FetchResponse;
import org.apache.kafka.common.requests.InitProducerIdResponse;
import org.apache.kafka.common.requests.TransactionResult;
import org.apache.kafka.common.utils.SystemTime;
import org.apache.pulsar.common.naming.TopicName;
import org.apache.pulsar.metadata.api.extended.MetadataStoreExtended;


/**
 * Transaction coordinator.
 */
@Slf4j
public class TransactionCoordinator {

    private final TransactionConfig transactionConfig;
    private final ProducerIdManager producerIdManager;
    @Getter
    private final TransactionStateManager txnManager;
    private final TransactionMarkerChannelManager transactionMarkerChannelManager;

    // map from topic to the map from initial offset to producerId
    private final Map<TopicName, NavigableMap<Long, Long>> activeOffsetPidMap = new HashMap<>();
    private final Map<TopicName, ConcurrentHashMap<Long, Long>> activePidOffsetMap = new HashMap<>();
    private final List<AbortedIndexEntry> abortedIndexList = new ArrayList<>();

    private TransactionCoordinator(TransactionConfig transactionConfig,
                                   SystemTopicClient txnTopicClient,
                                   MetadataStoreExtended metadataStore,
                                   KopBrokerLookupManager kopBrokerLookupManager,
                                   OrderedExecutor txnStateManagerScheduler) {
        this.transactionConfig = transactionConfig;
        this.txnManager = new TransactionStateManager(transactionConfig, txnTopicClient, txnStateManagerScheduler);
        this.producerIdManager = new ProducerIdManager(transactionConfig.getBrokerId(), metadataStore);
        this.transactionMarkerChannelManager =
                new TransactionMarkerChannelManager(null, txnManager, kopBrokerLookupManager, false);
    }

    public static TransactionCoordinator of(TransactionConfig transactionConfig,
                                            SystemTopicClient txnTopicClient,
                                            MetadataStoreExtended metadataStore,
                                            KopBrokerLookupManager kopBrokerLookupManager,
                                            OrderedExecutor orderedExecutor) {

        return new TransactionCoordinator(
                transactionConfig,
                txnTopicClient,
                metadataStore,
                kopBrokerLookupManager,
                orderedExecutor);
    }

    interface EndTxnCallback {
        void complete(Errors errors);
    }

    /**
     * Load state from the given partition and begin handling requests for groups which map to this partition.
     *
     * @param partition The partition that we are now leading
     */
    public CompletableFuture<Void> handleTxnImmigration(int partition) {
        log.info("Elected as the txn coordinator for partition {}.", partition);
        // The operations performed during immigration must be resilient to any previous errors we saw or partial state
        // we left off during the unloading phase. Ensure we remove all associated state for this partition before we
        // continue loading it.
        transactionMarkerChannelManager.removeMarkersForTxnTopicPartition(partition);

        return txnManager.loadTransactionsForTxnTopicPartition(partition,
                (transactionResult, transactionMetadata, txnTransitMetadata) -> {
                    transactionMarkerChannelManager.addTxnMarkersToSend(
                            -1, transactionResult, transactionMetadata, txnTransitMetadata);
                });
    }

    /**
     * Clear coordinator caches for the given partition after giving up leadership.
     *
     * @param partition The partition that we are no longer leading
     */
    public void handleTxnEmigration(int partition) {
        log.info("Resigned as the txn coordinator for partition {}.", partition);
        txnManager.removeTransactionsForTxnTopicPartition(partition);
        transactionMarkerChannelManager.removeMarkersForTxnTopicPartition(partition);
    }

    public int partitionFor(String transactionalId) {
        return partitionFor(transactionalId, transactionConfig.getTransactionLogNumPartitions());
    }

    public static int partitionFor(String transactionalId, int transactionLogNumPartitions) {
        return MathUtils.signSafeMod(
                transactionalId.hashCode(),
                transactionLogNumPartitions
        );
    }

    public String getTopicPartitionName() {
        return transactionConfig.getTransactionMetadataTopicName();
    }

    public String getTopicPartitionName(int partitionId) {
        return getTopicPartitionName(getTopicPartitionName(), partitionId);
    }

    public static String getTopicPartitionName(String topicPartitionName, int partitionId) {
        return topicPartitionName + PARTITIONED_TOPIC_SUFFIX + partitionId;
    }

    public void handleInitProducerId(String transactionalId,
                                     int transactionTimeoutMs,
                                     Optional<ProducerIdAndEpoch> expectedProducerIdAndEpoch,
                                     CompletableFuture<AbstractResponse> response) {
        if (transactionalId == null) {
            // if the transactional id is null, then always blindly accept the request
            // and return a new producerId from the producerId manager
            producerIdManager.generateProducerId().whenComplete((pid, throwable) -> {
                short producerEpoch = 0;
                if (throwable != null) {
                    response.complete(new InitProducerIdResponse(0, Errors.UNKNOWN_SERVER_ERROR, pid, producerEpoch));
                    return;
                }
                response.complete(new InitProducerIdResponse(0, Errors.NONE, pid, producerEpoch));
            });
        } else if (StringUtils.isEmpty(transactionalId)) {
            // if transactional id is empty then return error as invalid request. This is
            // to make TransactionCoordinator's behavior consistent with producer client
            response.complete(new InitProducerIdResponse(0, Errors.INVALID_REQUEST));
        } else if (!txnManager.validateTransactionTimeoutMs(transactionTimeoutMs)){
            // check transactionTimeoutMs is not larger than the broker configured maximum allowed value
            response.complete(new InitProducerIdResponse(0, Errors.INVALID_TRANSACTION_TIMEOUT));
        } else {
            ErrorsAndData<Optional<CoordinatorEpochAndTxnMetadata>> existMeta =
                    txnManager.getTransactionState(transactionalId);

            CompletableFuture<ErrorsAndData<Optional<CoordinatorEpochAndTxnMetadata>>>
                    epochAndTxnMetaFuture = new CompletableFuture<>();
            if (!existMeta.getData().isPresent()) {
                producerIdManager.generateProducerId().whenComplete((pid, throwable) -> {
                    short producerEpoch = 0;
                    if (throwable != null) {
                        response.complete(new InitProducerIdResponse(
                                0, Errors.UNKNOWN_SERVER_ERROR, -1, producerEpoch));
                        return;
                    }
                    TransactionMetadata newMetadata = TransactionMetadata.builder()
                            .transactionalId(transactionalId)
                            .producerId(pid)
                            .producerEpoch(producerEpoch)
                            .state(TransactionState.EMPTY)
                            .topicPartitions(new HashSet<>())
                            .build();
                    epochAndTxnMetaFuture.complete(txnManager.putTransactionStateIfNotExists(newMetadata));
                });
            } else {
                epochAndTxnMetaFuture.complete(existMeta);
            }

            epochAndTxnMetaFuture.whenComplete((epochAndTxnMeta, throwable) -> {
                int coordinatorEpoch = epochAndTxnMeta.getData().get().getCoordinatorEpoch();
                TransactionMetadata txnMetadata = epochAndTxnMeta.getData().get().getTransactionMetadata();

                txnMetadata.inLock(() -> {
                    CompletableFuture<ErrorsAndData<EpochAndTxnTransitMetadata>> prepareInitProducerIdResult =
                            prepareInitProducerIdTransit(
                                transactionalId,
                                transactionTimeoutMs,
                                coordinatorEpoch,
                                txnMetadata,
                                expectedProducerIdAndEpoch);

                    prepareInitProducerIdResult.whenComplete((errorsAndData, prepareThrowable) -> {
                        completeInitProducer(
                                transactionalId, coordinatorEpoch, errorsAndData, prepareThrowable, response);
                    });
                    return null;
                });
            });

        }
    }

    private void completeInitProducer(String transactionalId,
                                      int coordinatorEpoch,
                                      ErrorsAndData<EpochAndTxnTransitMetadata> errorsAndData,
                                      Throwable prepareInitPidThrowable,
                                      CompletableFuture<AbstractResponse> response) {
        if (errorsAndData.hasErrors()) {
            initTransactionError(response, errorsAndData.getErrors());
            return;
        }
        if (prepareInitPidThrowable != null) {
            log.error("Failed to init producerId.", prepareInitPidThrowable);
            initTransactionError(response, Errors.forException(prepareInitPidThrowable));
            return;
        }
        TxnTransitMetadata newMetadata = errorsAndData.getData().txnTransitMetadata;
        if (errorsAndData.getData().txnTransitMetadata.getTxnState() == PREPARE_EPOCH_FENCE) {
            endTransaction(transactionalId,
                    newMetadata.getProducerId(),
                    newMetadata.getProducerEpoch(),
                    TransactionResult.ABORT,
                    false,
                    errors -> {
                        if (errors != Errors.NONE) {
                            initTransactionError(response, errors);
                        } else {
                            initTransactionError(response, Errors.CONCURRENT_TRANSACTIONS);
                        }
                    });
        } else {
            txnManager.appendTransactionToLog(transactionalId, coordinatorEpoch, newMetadata,
                    new TransactionStateManager.ResponseCallback() {
                        @Override
                        public void complete() {
                            log.info("Initialized transactionalId {} with producerId {} and producer "
                                            + "epoch {} on partition {}-{}", transactionalId,
                                    newMetadata.getProducerId(), newMetadata.getProducerEpoch(),
                                    Topic.TRANSACTION_STATE_TOPIC_NAME,
                                    txnManager.partitionFor(transactionalId));
                            response.complete(new InitProducerIdResponse(
                                    0, Errors.NONE, newMetadata.getProducerId(),
                                    newMetadata.getProducerEpoch()));
                        }

                        @Override
                        public void fail(Errors errors) {
                            log.info("Returning {} error code to client for {}'s InitProducerId "
                                    + "request", errors, transactionalId);
                            initTransactionError(response, errors);
                        }
                    }, errors -> true);
        }
    }

    private void initTransactionError(CompletableFuture<AbstractResponse> response, Errors errors) {
        response.complete(
                new InitProducerIdResponse(0, errors, RecordBatch.NO_PRODUCER_ID, RecordBatch.NO_PRODUCER_EPOCH));
    }

    @AllArgsConstructor
    private static class EpochAndTxnTransitMetadata {
        private final int coordinatorEpoch;
        private final TxnTransitMetadata txnTransitMetadata;
    }

    private boolean isValidProducerId(TransactionMetadata txnMetadata, ProducerIdAndEpoch producerIdAndEpoch) {
        // If a producer ID and epoch are provided by the request, fence the producer unless one of the following is
        // true:
        //   1. The producer epoch is equal to -1, which implies that the metadata was just created. This is the case
        //      of a producer recovering from an UNKNOWN_PRODUCER_ID error, and it is safe to return the newly-generated
        //      producer ID.
        //   2. The expected producer ID matches the ID in current metadata (the epoch will be checked when we try to
        //      increment it)
        //   3. The expected producer ID matches the previous one and the expected epoch is exhausted, in which case
        //      this could be a retry after a valid epoch bump that the producer never received the response for
        return txnMetadata.getProducerEpoch() == RecordBatch.NO_PRODUCER_EPOCH
                || producerIdAndEpoch.producerId == txnMetadata.getProducerId()
                || (producerIdAndEpoch.producerId == txnMetadata.getLastProducerEpoch()
                && txnMetadata.isEpochExhausted(producerIdAndEpoch.epoch));
    }

    private CompletableFuture<ErrorsAndData<EpochAndTxnTransitMetadata>> prepareInitProducerIdTransit(
                                            String transactionalId,
                                            Integer transactionTimeoutMs,
                                            Integer coordinatorEpoch,
                                            TransactionMetadata txnMetadata,
                                            Optional<ProducerIdAndEpoch> expectedProducerIdAndEpoch) {

        CompletableFuture<ErrorsAndData<EpochAndTxnTransitMetadata>> resultFuture = new CompletableFuture<>();
        if (txnMetadata.getPendingState().isPresent()) {
            // return a retriable exception to let the client backoff and retry
            resultFuture.complete(new ErrorsAndData<>(Errors.CONCURRENT_TRANSACTIONS));
            return resultFuture;
        }

        if (expectedProducerIdAndEpoch.isPresent()
                && !isValidProducerId(txnMetadata, expectedProducerIdAndEpoch.get())) {
            // TODO the error should be Errors.PRODUCER_FENCED, needs upgrade kafka client version
            resultFuture.complete(new ErrorsAndData<>(producerEpochFenceErrors()));
            return resultFuture;
        } else {
            // caller should have synchronized on txnMetadata already
            switch (txnMetadata.getState()) {
                case PREPARE_ABORT:
                case PREPARE_COMMIT:
                    // reply to client and let it backoff and retry
                    resultFuture.complete(new ErrorsAndData<>(Errors.CONCURRENT_TRANSACTIONS));
                    break;
                case COMPLETE_ABORT:
                case COMPLETE_COMMIT:
                case EMPTY:
                    final CompletableFuture<TxnTransitMetadata> transitMetadata =
                            new CompletableFuture<>();
                    // If the epoch is exhausted and the expected epoch (if provided) matches it, generate a new
                    // producer ID
                    if (txnMetadata.isProducerEpochExhausted()) {
                        CompletableFuture<Long> newProducerId = producerIdManager.generateProducerId();
                        newProducerId.thenAccept(newPid -> {
                            transitMetadata.complete(
                                    txnMetadata.prepareProducerIdRotation(
                                            newPid,
                                            transactionTimeoutMs,
                                            SystemTime.SYSTEM.milliseconds(),
                                            expectedProducerIdAndEpoch.isPresent()));
                        });
                    } else {
                        transitMetadata.complete(
                                txnMetadata.prepareIncrementProducerEpoch(
                                        transactionTimeoutMs,
                                        expectedProducerIdAndEpoch.map(ProducerIdAndEpoch::getEpoch),
                                        SystemTime.SYSTEM.milliseconds()).getData());
                    }
                    transitMetadata.whenComplete((txnTransitMetadata, throwable) -> {
                        resultFuture.complete(new ErrorsAndData<>(
                                new EpochAndTxnTransitMetadata(coordinatorEpoch, txnTransitMetadata)));
                    });
                    break;
                case ONGOING:
                    // indicate to abort the current ongoing txn first. Note that this epoch is never returned to the
                    // user. We will abort the ongoing transaction and return CONCURRENT_TRANSACTIONS to the client.
                    // This forces the client to retry, which will ensure that the epoch is bumped a second time. In
                    // particular, if fencing the current producer exhausts the available epochs for the current
                    // producerId, then when the client retries, we will generate a new producerId.
                    resultFuture.complete(new ErrorsAndData<>(
                            new EpochAndTxnTransitMetadata(coordinatorEpoch, txnMetadata.prepareFenceProducerEpoch())));
                    break;
                case DEAD:
                case PREPARE_EPOCH_FENCE:
                    String errorMsg = String.format("Found transactionalId %s with state %s. "
                                    + "This is illegal as we should never have transitioned to this state.",
                            transactionalId, txnMetadata.getState());
                    resultFuture.completeExceptionally(new IllegalStateException(errorMsg));
                    break;
                default:
                    // no-op
            }
        }
        return resultFuture;
    }

    public void handleAddPartitionsToTransaction(String transactionalId,
                                                 long producerId,
                                                 short producerEpoch,
                                                 List<TopicPartition> partitionList,
                                                 CompletableFuture<AbstractResponse> response) {
        if (transactionalId == null || transactionalId.isEmpty()) {
            if (log.isDebugEnabled()) {
                log.debug("Returning {} error code to client for {}'s AddPartitions request",
                        Errors.INVALID_REQUEST, transactionalId);
            }
            response.complete(
                    new AddPartitionsToTxnResponse(0, addPartitionError(partitionList, Errors.INVALID_REQUEST)));
            return;
        }

        // try to update the transaction metadata and append the updated metadata to txn log;
        // if there is no such metadata treat it as invalid producerId mapping error.
        ErrorsAndData<Optional<CoordinatorEpochAndTxnMetadata>> metadata =
                txnManager.getTransactionState(transactionalId);
        ErrorsAndData<EpochAndTxnTransitMetadata> result = new ErrorsAndData<>();
        if (!metadata.getData().isPresent()) {
            response.complete(
                    new AddPartitionsToTxnResponse(0,
                            addPartitionError(partitionList, Errors.INVALID_PRODUCER_ID_MAPPING)));
        } else {
            CoordinatorEpochAndTxnMetadata epochAndTxnMetadata = metadata.getData().get();
            int coordinatorEpoch = epochAndTxnMetadata.getCoordinatorEpoch();
            TransactionMetadata txnMetadata = epochAndTxnMetadata.getTransactionMetadata();

            txnMetadata.inLock(() -> {
                if (txnMetadata.getProducerId() != producerId) {
                    result.setErrors(Errors.INVALID_PRODUCER_ID_MAPPING);
                } else if (txnMetadata.getProducerEpoch() != producerEpoch) {
                    // TODO the error should be Errors.PRODUCER_FENCED, needs upgrade kafka client version
                    result.setErrors(producerEpochFenceErrors());
                } else if (txnMetadata.getPendingState().isPresent()) {
                    // return a retriable exception to let the client backoff and retry
                    result.setErrors(Errors.CONCURRENT_TRANSACTIONS);
                } else if (txnMetadata.getState() == PREPARE_COMMIT || txnMetadata.getState() == PREPARE_ABORT) {
                    result.setErrors(Errors.CONCURRENT_TRANSACTIONS);
                } else if (txnMetadata.getState() == ONGOING
                        && txnMetadata.getTopicPartitions().containsAll(partitionList)) {
                    // this is an optimization: if the partitions are already in the metadata reply OK immediately
                    result.setErrors(Errors.NONE);
                } else {
                    result.setData(new EpochAndTxnTransitMetadata(
                            coordinatorEpoch, txnMetadata.prepareAddPartitions(
                                    new HashSet<>(partitionList), SystemTime.SYSTEM.milliseconds())));
                }
                return null;
            });
        }

        if (result.getErrors() != null) {
            response.complete(new AddPartitionsToTxnResponse(0, addPartitionError(partitionList, result.getErrors())));
        } else {
            txnManager.appendTransactionToLog(
                    transactionalId, result.getData().coordinatorEpoch, result.getData().txnTransitMetadata,
                    new TransactionStateManager.ResponseCallback() {
                        @Override
                        public void complete() {
                            response.complete(
                                    new AddPartitionsToTxnResponse(0, addPartitionError(partitionList, Errors.NONE)));
                        }

                        @Override
                        public void fail(Errors e) {
                            response.complete(new AddPartitionsToTxnResponse(0, addPartitionError(partitionList, e)));
                        }
                    }, errors -> true);

        }
    }

    private Map<TopicPartition, Errors> addPartitionError(List<TopicPartition> partitionList, Errors errors) {
        Map<TopicPartition, Errors> data = new HashMap<>();
        for (TopicPartition topicPartition : partitionList) {
            data.put(topicPartition, errors);
        }
        return data;
    }

    private Errors producerEpochFenceErrors() {
        return Errors.forException(new Throwable("There is a newer producer with the same transactionalId "
                + "which fences the current one."));
    }

    public void handleEndTransaction(String transactionalId,
                                     long producerId,
                                     short producerEpoch,
                                     TransactionResult transactionResult,
                                     CompletableFuture<AbstractResponse> response) {
        endTransaction(transactionalId, producerId, producerEpoch, transactionResult, true,
                errors -> response.complete(new EndTxnResponse(0, errors)));
    }

    @AllArgsConstructor
    @Data
    private static class PreSendResult {
        private TransactionMetadata transactionMetadata;
        private TxnTransitMetadata txnTransitMetadata;
    }

    private void endTransaction(String transactionalId,
                                Long producerId,
                                Short producerEpoch,
                                TransactionResult txnMarkerResult,
                                Boolean isFromClient,
                                EndTxnCallback callback) {
        AtomicBoolean isEpochFence = new AtomicBoolean(false);
        if (transactionalId == null || transactionalId.isEmpty()) {
            callback.complete(Errors.INVALID_REQUEST);
            return;
        }

        Optional<CoordinatorEpochAndTxnMetadata> epochAndMetadata =
                txnManager.getTransactionState(transactionalId).getData();

        if (!epochAndMetadata.isPresent()) {
            callback.complete(Errors.INVALID_PRODUCER_ID_MAPPING);
            return;
        }

        ErrorsAndData<TxnTransitMetadata> preAppendResult = endTxnPreAppend(
                epochAndMetadata, transactionalId, producerId, isFromClient, producerEpoch,
                txnMarkerResult, isEpochFence);

        if (preAppendResult.hasErrors()) {
            log.error("Aborting append of {} to transaction log with coordinator and returning {} error to client "
                    + "for {}'s EndTransaction request", txnMarkerResult, preAppendResult.getErrors(), transactionalId);
            callback.complete(preAppendResult.getErrors());
            return;
        }

        int coordinatorEpoch = epochAndMetadata.get().getCoordinatorEpoch();
        txnManager.appendTransactionToLog(transactionalId, coordinatorEpoch, preAppendResult.getData(),
                new TransactionStateManager.ResponseCallback() {
                    @Override
                    public void complete() {
                        completeEndTxn(transactionalId, coordinatorEpoch, producerId, producerEpoch,
                                txnMarkerResult, callback);
                    }

                    @Override
                    public void fail(Errors errors) {
                        log.info("Aborting sending of transaction markers and returning {} error to client for {}'s "
                                + "EndTransaction request of {}, since appending {} to transaction log with "
                                + "coordinator epoch {} failed", errors, transactionalId, txnMarkerResult,
                                preAppendResult.getData(), coordinatorEpoch);

                        if (isEpochFence.get()) {
                            ErrorsAndData<Optional<CoordinatorEpochAndTxnMetadata>>
                                    errorsAndData = txnManager.getTransactionState(transactionalId);
                            if (!errorsAndData.getData().isPresent()) {
                                log.warn("The coordinator still owns the transaction partition for {}, but there "
                                        + "is no metadata in the cache; this is not expected", transactionalId);
                            } else if (errorsAndData.getData().isPresent()
                                    && epochAndMetadata.get().getCoordinatorEpoch() == coordinatorEpoch) {
                                    // This was attempted epoch fence that failed, so mark this state on the metadata
                                    epochAndMetadata.get().getTransactionMetadata().setHasFailedEpochFence(true);
                                    log.warn("The coordinator failed to write an epoch fence transition for producer "
                                            + "{} to the transaction log with error {}. The epoch was increased to ${} "
                                            + "but not returned to the client", transactionalId, errors,
                                            preAppendResult.getData().getProducerEpoch());
                            }
                        }


                        callback.complete(errors);
                    }
                }, retryErrors -> true);
    }

    private ErrorsAndData<TxnTransitMetadata> endTxnPreAppend(
                                                        Optional<CoordinatorEpochAndTxnMetadata> epochAndMetadata,
                                                        String transactionalId,
                                                        long producerId,
                                                        boolean isFromClient,
                                                        short producerEpoch,
                                                        TransactionResult txnMarkerResult,
                                                        AtomicBoolean isEpochFence) {
        TransactionMetadata txnMetadata = epochAndMetadata.get().getTransactionMetadata();

        ErrorsAndData<TxnTransitMetadata> preAppendResult = new ErrorsAndData<>();
        txnMetadata.inLock(() -> {
            if (txnMetadata.getProducerId() != producerId) {
                preAppendResult.setErrors(Errors.INVALID_PRODUCER_ID_MAPPING);
                return null;
            }
            if (isFromClient && producerEpoch != txnMetadata.getProducerEpoch()
                    || producerEpoch < txnMetadata.getProducerEpoch()) {
                // TODO the error should be Errors.PRODUCER, needs upgrade kafka client version
                preAppendResult.setErrors(producerEpochFenceErrors());
                return null;
            }
            if (txnMetadata.getPendingState().isPresent()
                    && txnMetadata.getPendingState().get() != PREPARE_EPOCH_FENCE) {
                preAppendResult.setErrors(Errors.CONCURRENT_TRANSACTIONS);
                return null;
            }

            endTxnByStatus(transactionalId, txnMarkerResult, txnMetadata, isEpochFence, producerEpoch, preAppendResult);
            return null;
        });
        return preAppendResult;
    }

    private void endTxnByStatus(String transactionalId,
                                TransactionResult txnMarkerResult,
                                TransactionMetadata txnMetadata,
                                AtomicBoolean isEpochFence,
                                short producerEpoch,
                                ErrorsAndData<TxnTransitMetadata> preAppendResult) {
        switch(txnMetadata.getState()) {
            case ONGOING:
                endTxnOnGoingResult(txnMarkerResult, txnMetadata, isEpochFence, producerEpoch, preAppendResult);
                break;
            case COMPLETE_COMMIT:
                setPreEndTxnErrors(txnMarkerResult, TransactionResult.COMMIT, Errors.NONE,
                        preAppendResult, transactionalId, txnMetadata);
                break;
            case COMPLETE_ABORT:
                setPreEndTxnErrors(txnMarkerResult, TransactionResult.ABORT, Errors.NONE,
                        preAppendResult, transactionalId, txnMetadata);
                break;
            case PREPARE_COMMIT:
                setPreEndTxnErrors(txnMarkerResult, TransactionResult.COMMIT, Errors.CONCURRENT_TRANSACTIONS,
                        preAppendResult, transactionalId, txnMetadata);
                break;
            case PREPARE_ABORT:
                setPreEndTxnErrors(txnMarkerResult, TransactionResult.ABORT, Errors.CONCURRENT_TRANSACTIONS,
                        preAppendResult, transactionalId, txnMetadata);
                break;
            case EMPTY:
                preAppendResult.setErrors(logInvalidStateTransitionAndReturnError(
                        transactionalId, txnMetadata.getState(), txnMarkerResult));
                break;
            case DEAD:
            case PREPARE_EPOCH_FENCE:
                String errorMsg = String.format("Found transactionalId %s with state %s. "
                                + "This is illegal as we should never have transitioned to this state.",
                        transactionalId, txnMetadata.getState());
                log.error(errorMsg);
                throw new IllegalStateException(errorMsg);
            default:
                // no-op
        }
    }

    private void endTxnOnGoingResult(TransactionResult txnMarkerResult,
                                     TransactionMetadata txnMetadata,
                                     AtomicBoolean isEpochFence,
                                     short producerEpoch,
                                     ErrorsAndData<TxnTransitMetadata> preAppendResult) {
        TransactionState nextState;
        if (txnMarkerResult == TransactionResult.COMMIT) {
            nextState = PREPARE_COMMIT;
        } else {
            nextState = PREPARE_ABORT;
        }

        if (nextState == PREPARE_ABORT && txnMetadata.getPendingState().isPresent()
                && txnMetadata.getPendingState().get().equals(PREPARE_EPOCH_FENCE)) {
            // We should clear the pending state to make way for the transition to PrepareAbort and also
            // bump the epoch in the transaction metadata we are about to append.
            isEpochFence.set(true);
            txnMetadata.setPendingState(Optional.empty());
            txnMetadata.setProducerEpoch(producerEpoch);
            txnMetadata.setLastProducerEpoch(RecordBatch.NO_PRODUCER_EPOCH);
        }

        preAppendResult.setData(
                txnMetadata.prepareAbortOrCommit(nextState, SystemTime.SYSTEM.milliseconds()));
    }

    private void setPreEndTxnErrors(TransactionResult txnMarkerResult, TransactionResult compareResult,
                                Errors errors, ErrorsAndData<TxnTransitMetadata> preAppendResult,
                                String transactionalId, TransactionMetadata txnMetadata) {
        if (txnMarkerResult.equals(compareResult)) {
            preAppendResult.setErrors(errors);
        } else {
            preAppendResult.setErrors(logInvalidStateTransitionAndReturnError(
                    transactionalId, txnMetadata.getState(), txnMarkerResult));
        }
    }

    private void completeEndTxn(String transactionalId,
                                int coordinatorEpoch,
                                long producerId,
                                int producerEpoch,
                                TransactionResult txnMarkerResult,
                                EndTxnCallback callback) {

        ErrorsAndData<Optional<CoordinatorEpochAndTxnMetadata>> errorsAndData =
                txnManager.getTransactionState(transactionalId);

        if (!errorsAndData.getData().isPresent()) {
            String errorMsg = String.format("The coordinator still owns the transaction partition for "
                            + "%s, but there is no metadata in the cache; this is not expected",
                    transactionalId);
            log.error(errorMsg);
            throw new IllegalStateException(errorMsg);
        }

        ErrorsAndData<PreSendResult> preSendResult = new ErrorsAndData<>();
        CoordinatorEpochAndTxnMetadata epochAndTxnMetadata = errorsAndData.getData().get();
        if (epochAndTxnMetadata.getCoordinatorEpoch() == coordinatorEpoch) {
            TransactionMetadata txnMetadata = epochAndTxnMetadata.getTransactionMetadata();
            txnMetadata.inLock(() -> {
                if (txnMetadata.getProducerId() != producerId) {
                    preSendResult.setErrors(Errors.INVALID_PRODUCER_ID_MAPPING);
                } else if (txnMetadata.getProducerEpoch() != producerEpoch) {
                    preSendResult.setErrors(producerEpochFenceErrors());
                } else if (txnMetadata.getPendingState().isPresent()) {
                    preSendResult.setErrors(Errors.CONCURRENT_TRANSACTIONS);
                } else {
                    switch (txnMetadata.getState()) {
                        case EMPTY:
                        case ONGOING:
                        case COMPLETE_ABORT:
                        case COMPLETE_COMMIT:
                            preSendResult.setErrors(logInvalidStateTransitionAndReturnError(
                                    transactionalId, txnMetadata.getState(), txnMarkerResult));
                            break;
                        case PREPARE_COMMIT:
                            if (txnMarkerResult != TransactionResult.COMMIT) {
                                preSendResult.setErrors(logInvalidStateTransitionAndReturnError(
                                        transactionalId, txnMetadata.getState(), txnMarkerResult));
                            } else {
                                TxnTransitMetadata txnTransitMetadata =
                                        txnMetadata.prepareComplete(SystemTime.SYSTEM.milliseconds());
                                preSendResult.setData(
                                        new PreSendResult(txnMetadata, txnTransitMetadata));
                            }
                            break;
                        case PREPARE_ABORT:
                            if (txnMarkerResult != TransactionResult.ABORT) {
                                preSendResult.setErrors(logInvalidStateTransitionAndReturnError(
                                        transactionalId, txnMetadata.getState(), txnMarkerResult));

                            } else {
                                TxnTransitMetadata txnTransitMetadata =
                                        txnMetadata.prepareComplete(SystemTime.SYSTEM.milliseconds());
                                preSendResult.setData(
                                        new PreSendResult(txnMetadata, txnTransitMetadata));
                            }
                            break;
                        case DEAD:
                        case PREPARE_EPOCH_FENCE:
                            String errorMsg = String.format("Found transactionalId %s with state %s. "
                                    + "This is illegal as we should never have transitioned to "
                                    + "this state.", transactionalId, txnMetadata.getState());
                            log.error(errorMsg);
                            throw new IllegalStateException(errorMsg);
                        default:
                            // no-op
                    }
                }
                return null;
            });
        } else {
            if (log.isDebugEnabled()) {
                log.debug("The transaction coordinator epoch has changed to {} after {} was "
                                + "successfully appended to the log for {} with old epoch {}",
                        epochAndTxnMetadata.getCoordinatorEpoch(), txnMarkerResult, transactionalId,
                        coordinatorEpoch);
            }
            preSendResult.setErrors(Errors.NOT_COORDINATOR);
        }

        if (preSendResult.hasErrors()) {
            log.info("Aborting sending of transaction markers after appended {} to transaction log "
                            + "and returning {} error to client for $transactionalId's EndTransaction request",
                    txnMarkerResult, preSendResult.getErrors());
            callback.complete(preSendResult.getErrors());
            return;
        }

        callback.complete(Errors.NONE);
        transactionMarkerChannelManager.addTxnMarkersToSend(
                coordinatorEpoch, txnMarkerResult, epochAndTxnMetadata.getTransactionMetadata(),
                preSendResult.getData().getTxnTransitMetadata());
    }

    private Errors logInvalidStateTransitionAndReturnError(String transactionalId,
                                                         TransactionState transactionState,
                                                         TransactionResult transactionResult) {
        log.debug("TransactionalId: {}'s state is {}, but received transaction marker result to send: {}",
                transactionalId, transactionState, transactionResult);
        return Errors.INVALID_TXN_STATE;
    }

    public void addActivePidOffset(TopicName topicName, long pid, long offset) {
        ConcurrentHashMap<Long, Long> pidOffsetMap =
                activePidOffsetMap.computeIfAbsent(topicName, topicKey -> new ConcurrentHashMap<>());

        NavigableMap<Long, Long> offsetPidMap =
                activeOffsetPidMap.computeIfAbsent(topicName, topicKey -> new ConcurrentSkipListMap<>());

        pidOffsetMap.computeIfAbsent(pid, pidKey -> {
            offsetPidMap.computeIfAbsent(offset, offsetKey -> {
                return pid;
            });
            return offset;
        });
    }

    public long removeActivePidOffset(TopicName topicName, long pid) {
        ConcurrentHashMap<Long, Long> pidOffsetMap = activePidOffsetMap.getOrDefault(topicName, null);
        if (pidOffsetMap == null) {
            return -1;
        }

        NavigableMap<Long, Long> offsetPidMap = activeOffsetPidMap.getOrDefault(topicName, null);
        if (offsetPidMap == null) {
            log.warn("[removeActivePidOffset] offsetPidMap is null");
            return -1;
        }

        Long offset = pidOffsetMap.remove(pid);
        if (offset == null) {
            log.warn("[removeActivePidOffset] pidOffsetMap is not contains pid {}.", pid);
            return -1;
        }

        if (offsetPidMap.containsKey(offset)) {
            offsetPidMap.remove(offset);
        }
        return offset;
    }

    public long getLastStableOffset(TopicName topicName, long highWaterMark) {
        NavigableMap<Long, Long> map = activeOffsetPidMap.getOrDefault(topicName, null);
        if (map == null || map.isEmpty()) {
            return highWaterMark;
        }
        return map.firstKey();
    }

    /**
     * Startup logic executed at the same time when the server starts up.
     */
    public CompletableFuture<Void> startup() {
        log.info("Starting up transaction coordinator ...");

        // TODO abort timeout transactions
        // TODO transaction id expiration

        return this.producerIdManager.initialize().thenCompose(ignored -> {
            log.info("Startup transaction coordinator complete.");
            return CompletableFuture.completedFuture(null);
        });
    }

    /**
     * Shutdown logic executed at the same time when server shuts down.
     * Ordering of actions should be reversed from the startup process.
     */
    public void shutdown() {
        log.info("Shutting down transaction coordinator ...");
        producerIdManager.shutdown();
        txnManager.shutdown();
        transactionMarkerChannelManager.close();
        // TODO shutdown txn
        log.info("Shutdown transaction coordinator complete.");
    }

    public void addAbortedIndex(AbortedIndexEntry abortedIndexEntry) {
        abortedIndexList.add(abortedIndexEntry);
    }

    public List<FetchResponse.AbortedTransaction> getAbortedIndexList(long fetchOffset) {
        List<FetchResponse.AbortedTransaction> abortedTransactions = new ArrayList<>(abortedIndexList.size());
        for (AbortedIndexEntry abortedIndexEntry : abortedIndexList) {
            if (abortedIndexEntry.getLastOffset() >= fetchOffset) {
                abortedTransactions.add(
                        new FetchResponse.AbortedTransaction(
                                abortedIndexEntry.getPid(),
                                abortedIndexEntry.getFirstOffset()));
            }
        }
        return abortedTransactions;
    }
<<<<<<< HEAD

    public void close() {
        this.transactionMarkerChannelManager.close();
    }
=======
>>>>>>> be271608
}<|MERGE_RESOLUTION|>--- conflicted
+++ resolved
@@ -872,11 +872,5 @@
         }
         return abortedTransactions;
     }
-<<<<<<< HEAD
-
-    public void close() {
-        this.transactionMarkerChannelManager.close();
-    }
-=======
->>>>>>> be271608
+
 }