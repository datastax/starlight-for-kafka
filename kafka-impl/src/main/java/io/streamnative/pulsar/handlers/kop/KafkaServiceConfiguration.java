/**
 * Licensed under the Apache License, Version 2.0 (the "License");
 * you may not use this file except in compliance with the License.
 * You may obtain a copy of the License at
 *
 *     http://www.apache.org/licenses/LICENSE-2.0
 *
 * Unless required by applicable law or agreed to in writing, software
 * distributed under the License is distributed on an "AS IS" BASIS,
 * WITHOUT WARRANTIES OR CONDITIONS OF ANY KIND, either express or implied.
 * See the License for the specific language governing permissions and
 * limitations under the License.
 */
package io.streamnative.pulsar.handlers.kop;

import com.google.common.collect.Sets;
import io.streamnative.pulsar.handlers.kop.coordinator.group.OffsetConfig;
import java.io.FileInputStream;
import java.io.FileNotFoundException;
import java.io.IOException;
import java.io.InputStream;
import java.net.InetAddress;
import java.net.UnknownHostException;
import java.util.Collections;
import java.util.HashSet;
import java.util.Properties;
import java.util.Set;
import java.util.regex.Matcher;
import lombok.Getter;
import lombok.NonNull;
import lombok.Setter;
import org.apache.kafka.common.record.CompressionType;
import org.apache.pulsar.broker.ServiceConfiguration;
import org.apache.pulsar.common.configuration.Category;
import org.apache.pulsar.common.configuration.FieldContext;

/**
 * Kafka on Pulsar service configuration object.
 */
@Getter
@Setter
public class KafkaServiceConfiguration extends ServiceConfiguration {

    public static final String TENANT_PLACEHOLDER = "${tenant}";
    public static final String TENANT_ALLNAMESPACES_PLACEHOLDER = "*";


    // Group coordinator configuration
    private static final int GroupMinSessionTimeoutMs = 6000;
    private static final int GroupMaxSessionTimeoutMs = 300000;
    private static final int GroupInitialRebalanceDelayMs = 3000;
    // offset configuration
    private static final int OffsetsRetentionMinutes = 3 * 24 * 60;
    public static final int DefaultOffsetsTopicNumPartitions = 50;
    private static final int OffsetsMessageTTL = 3 * 24 * 3600;
    // txn configuration
    public static final int DefaultTxnLogTopicNumPartitions = 50;

    @Category
    private static final String CATEGORY_KOP = "Kafka on Pulsar";

    @Category
    private static final String CATEGORY_KOP_SSL = "Kafka on Pulsar SSL configuration";

    @Category
    private static final String CATEGORY_KOP_TRANSACTION = "Kafka on Pulsar transaction";

    //
    // --- Kafka on Pulsar Broker configuration ---
    //

    @FieldContext(
        category = CATEGORY_KOP,
        required = true,
        doc = "Kafka on Pulsar Broker tenant"
    )
    private String kafkaTenant = "public";

    @FieldContext(
        category = CATEGORY_KOP,
        required = true,
        doc = "Kafka on Pulsar Broker namespace"
    )
    private String kafkaNamespace = "default";

    @FieldContext(
        category = CATEGORY_KOP,
        required = true,
        doc = "The tenant used for storing Kafka metadata topics"
    )
    private String kafkaMetadataTenant = "public";

    @FieldContext(
            category = CATEGORY_KOP,
            required = true,
            doc = "Use the current tenant as namespace name for Metadata topics."
    )
    private boolean kafkaEnableMultiTenantMetadata = true;

    @FieldContext(
        category = CATEGORY_KOP,
        required = true,
        doc = "The namespace used for storing Kafka metadata topics"
    )
    private String kafkaMetadataNamespace = "__kafka";

    @FieldContext(
        category = CATEGORY_KOP,
        doc = "The minimum allowed session timeout for registered consumers."
            + " Shorter timeouts result in quicker failure detection at the cost"
            + " of more frequent consumer heartbeating, which can overwhelm broker resources."
    )
    private int groupMinSessionTimeoutMs = GroupMinSessionTimeoutMs;

    @FieldContext(
        category = CATEGORY_KOP,
        doc = "The maximum allowed session timeout for registered consumers."
            + " Longer timeouts give consumers more time to process messages in"
            + " between heartbeats at the cost of a longer time to detect failures."
    )
    private int groupMaxSessionTimeoutMs = GroupMaxSessionTimeoutMs;

    @FieldContext(
        category = CATEGORY_KOP,
        doc = "The amount of time the group coordinator will wait for more consumers"
            + " to join a new group before performing  the first rebalance. A longer"
            + " delay means potentially fewer rebalances, but increases the time until"
            + " processing begins."
    )
    private int groupInitialRebalanceDelayMs = GroupInitialRebalanceDelayMs;

    @FieldContext(
        category = CATEGORY_KOP,
        doc = "Compression codec for the offsets topic - compression may be used to achieve \\\"atomic\\\" commits"
    )
    private String offsetsTopicCompressionCodec = CompressionType.NONE.name();

    @FieldContext(
        category = CATEGORY_KOP,
        doc = "Number of partitions for the offsets topic"
    )
    private int offsetsTopicNumPartitions = DefaultOffsetsTopicNumPartitions;

    @FieldContext(
        category = CATEGORY_KOP,
        doc = "The maximum size in Bytes for a metadata entry associated with an offset commit"
    )
    private int offsetMetadataMaxSize = OffsetConfig.DefaultMaxMetadataSize;

    @FieldContext(
        category = CATEGORY_KOP,
        doc = "Offsets older than this retention period will be discarded"
    )
    private long offsetsRetentionMinutes = OffsetsRetentionMinutes;

    @FieldContext(
        category = CATEGORY_KOP,
        doc = "Offsets message ttl in seconds. default is 259200."
    )
    private int offsetsMessageTTL = OffsetsMessageTTL;

    @FieldContext(
        category = CATEGORY_KOP,
        doc = "Frequency at which to check for stale offsets"
    )
    private long offsetsRetentionCheckIntervalMs = OffsetConfig.DefaultOffsetsRetentionCheckIntervalMs;

    @FieldContext(
            category = CATEGORY_KOP,
            doc = "Zookeeper path for storing kop consumer group"
    )
    private String groupIdZooKeeperPath = "/client_group_id";

    @Deprecated
    @FieldContext(
        category = CATEGORY_KOP,
        doc = "Use `kafkaListeners` instead"
    )
    private String listeners;

    @FieldContext(
        category = CATEGORY_KOP,
        doc = "Comma-separated list of URIs we will listen on and the listener names.\n"
                + "e.g. PLAINTEXT://localhost:9092,SSL://localhost:9093.\n"
                + "If hostname is not set, bind to the default interface."
    )
    private String kafkaListeners;

    @FieldContext(
            category = CATEGORY_KOP,
            doc = "Comma-separated map of listener name and protocol.\n"
                    + "e.g. PRIVATE:PLAINTEXT,PRIVATE_SSL:SSL,PUBLIC:PLAINTEXT,PUBLIC_SSL:SSL.\n"
    )
    private String kafkaProtocolMap;

    @Deprecated
    @FieldContext(
            category = CATEGORY_KOP,
            doc = "Use kafkaProtocolMap, kafkaListeners and advertisedAddress instead."
    )
    private String kafkaAdvertisedListeners;

    @FieldContext(
            category = CATEGORY_KOP,
            doc = "limit the queue size for request, \n"
                + "like queued.max.requests in kafka.\n"
    )
    private int maxQueuedRequests = 500;

    @FieldContext(
            category = CATEGORY_KOP,
            doc = "limit the timeout for request, \n"
                + "like request.timeout.ms in kafka\n"
    )
    private int requestTimeoutMs = 30000;

    @FieldContext(
            category = CATEGORY_KOP,
            doc = "Idle connections timeout: the server handler close the connections that idle more than this, \n"
                    + "like connections.max.idle.ms in kafka server."
    )
    private long connectionMaxIdleMs = 10 * 60 * 1000L;

    @FieldContext(
            category = CATEGORY_KOP,
            doc = "Connection close delay on failed authentication: "
                    + "this is the time (in milliseconds) by which connection close "
                    + "will be delayed on authentication failure. "
    )
    private int failedAuthenticationDelayMs = 300;

    // Kafka SSL configs
    @FieldContext(
        category = CATEGORY_KOP_SSL,
        doc = "Kafka ssl configuration map with: SSL_PROTOCOL_CONFIG = \"ssl.protocol\""
    )
    private String kopSslProtocol = "TLS";

    @FieldContext(
        category = CATEGORY_KOP_SSL,
        doc = "Kafka ssl configuration map with: SSL_PROVIDER_CONFIG = \"ssl.provider\""
    )
    private String kopSslProvider;

    @FieldContext(
        category = CATEGORY_KOP_SSL,
        doc = "Kafka ssl configuration map with: SSL_CIPHER_SUITES_CONFIG = \"ssl.cipher.suites\""
    )
    private Set<String> kopSslCipherSuites;

    @FieldContext(
        category = CATEGORY_KOP_SSL,
        doc = "Kafka ssl configuration map with: SSL_ENABLED_PROTOCOLS_CONFIG = \"ssl.enabled.protocols\""
    )
    private Set<String> kopSslEnabledProtocols = Sets.newHashSet("TLSv1.2", "TLSv1.1", "TLSv1");

    @FieldContext(
        category = CATEGORY_KOP_SSL,
        doc = "Kafka ssl configuration map with: SSL_KEYSTORE_TYPE_CONFIG = \"ssl.keystore.type\""
    )
    private String kopSslKeystoreType = "JKS";

    @FieldContext(
        category = CATEGORY_KOP_SSL,
        doc = "Kafka ssl configuration map with: SSL_KEYSTORE_LOCATION_CONFIG = \"ssl.keystore.location\""
    )
    private String kopSslKeystoreLocation;

    @FieldContext(
        category = CATEGORY_KOP_SSL,
        doc = "Kafka ssl configuration map with: SSL_KEYSTORE_PASSWORD_CONFIG = \"ssl.keystore.password\""
    )
    private String kopSslKeystorePassword;

    @FieldContext(
        category = CATEGORY_KOP_SSL,
        doc = "Kafka ssl configuration map with: SSL_KEY_PASSWORD_CONFIG = \"ssl.key.password\""
    )
    private String kopSslKeyPassword;

    @FieldContext(
        category = CATEGORY_KOP_SSL,
        doc = "Kafka ssl configuration map with: SSL_TRUSTSTORE_TYPE_CONFIG = \"ssl.truststore.type\""
    )
    private String kopSslTruststoreType = "JKS";

    @FieldContext(
        category = CATEGORY_KOP_SSL,
        doc = "Kafka ssl configuration map with: SSL_TRUSTSTORE_LOCATION_CONFIG = \"ssl.truststore.location\""
    )
    private String kopSslTruststoreLocation;

    @FieldContext(
        category = CATEGORY_KOP_SSL,
        doc = "Kafka ssl configuration map with: SSL_TRUSTSTORE_PASSWORD_CONFIG = \"ssl.truststore.password\""
    )
    private String kopSslTruststorePassword;

    @FieldContext(
        category = CATEGORY_KOP_SSL,
        doc = "Kafka ssl configuration map with: SSL_KEYMANAGER_ALGORITHM_CONFIG = \"ssl.keymanager.algorithm\""
    )
    private String kopSslKeymanagerAlgorithm = "SunX509";

    @FieldContext(
        category = CATEGORY_KOP_SSL,
        doc = "Kafka ssl configuration map with: SSL_TRUSTMANAGER_ALGORITHM_CONFIG = \"ssl.trustmanager.algorithm\""
    )
    private String kopSslTrustmanagerAlgorithm = "SunX509";

    @FieldContext(
        category = CATEGORY_KOP_SSL,
        doc = "Kafka ssl configuration map with: "
            + "SSL_SECURE_RANDOM_IMPLEMENTATION_CONFIG = \"ssl.secure.random.implementation\""
    )
    private String kopSslSecureRandomImplementation;

    @FieldContext(
            category = CATEGORY_KOP_SSL,
            doc = "Kafka ssl configuration map with: SSL_CLIENT_AUTH_CONFIG = \"ssl.client.auth\""
    )
    private String kopSslClientAuth;

    @FieldContext(
        category = CATEGORY_KOP,
        doc = "supported SASL mechanisms exposed by broker"
    )
    private Set<String> saslAllowedMechanisms = new HashSet<String>();

    @FieldContext(
            category = CATEGORY_KOP,
            doc = "Mapping for Pulsar Broker ports to KOP ports, default is 6650=9092,6651=9093, "
                    + "useful when the proxy is not configured with ZookKeeper addresses"
    )
    private String kafkaProxyBrokerPortToKopMapping;

    @FieldContext(
            category = CATEGORY_KOP,
            doc = "Super user role used to lookup Coordinators"
    )
    private String kafkaProxySuperUserRole = "superuser";

    @FieldContext(
            category = CATEGORY_KOP,
            doc = "Number of Netty thread for connections to the brokers"
    )
    private int kafkaProxyBrokerThreads = 16;

    @FieldContext(
            category = CATEGORY_KOP,
            doc = "Maximum number of entries that are read from cursor once per time, default is 5"
    )
    private int maxReadEntriesNum = 5;

    @FieldContext(
            category = CATEGORY_KOP,
            doc = "The format of an entry. Default: pulsar. Optional: [pulsar, kafka]"
    )
    private String entryFormat = "pulsar";

    @FieldContext(
        category = CATEGORY_KOP,
        doc = "The broker id, default is 1"
    )
    private int brokerId = 1;

    @FieldContext(
            category = CATEGORY_KOP_TRANSACTION,
            doc = "Flag to enable transaction coordinator"
    )
    private boolean enableTransactionCoordinator = false;

    @FieldContext(
            category = CATEGORY_KOP_TRANSACTION,
            doc = "Number of partitions for the transaction log topic"
    )
    private int txnLogTopicNumPartitions = DefaultTxnLogTopicNumPartitions;

    @FieldContext(
            category = CATEGORY_KOP,
            doc = "The fully qualified name of a SASL server callback handler class that implements the "
                    + "AuthenticateCallbackHandler interface, which is used for OAuth2 authentication. "
                    + "If it's not set, the class will be Kafka's default server callback handler for "
                    + "OAUTHBEARER mechanism: OAuthBearerUnsecuredValidatorCallbackHandler."
    )
    private String kopOauth2AuthenticateCallbackHandler;

    @FieldContext(
            category = CATEGORY_KOP,
            doc = "The properties configuration file of OAuth2 authentication."
    )
    private String kopOauth2ConfigFile;

    @FieldContext(
        category = CATEGORY_KOP,
        doc = "KOP Prometheus stats rollover latency"
    )
    private int kopPrometheusStatsLatencyRolloverSeconds = 60;

    @FieldContext(
            category = CATEGORY_KOP,
            doc = "The allowed namespaces to list topics with a comma separator.\n"
                    + " For example, \"public/default,public/kafka\".\n"
                    + "If it's not set or empty, the allowed namespaces will be \"<kafkaTenant>/<kafkaNamespace>\"."
    )
    private Set<String> kopAllowedNamespaces;

    @FieldContext(
            category = CATEGORY_KOP,
            doc = "Start the Schema Registry service."
    )
    private boolean kopSchemaRegistryEnable = false;

    @FieldContext(
            category = CATEGORY_KOP,
            doc = "The name of the topic used by the Schema Registry service."
    )
    private String kopSchemaRegistryTopicName = "__schema-registry";

    @FieldContext(
            category = CATEGORY_KOP,
            doc = "Schema Registry port."
    )
    private int kopSchemaRegistryPort = 8001;

    @FieldContext(
            category = CATEGORY_KOP,
            doc = "Schema Registry port on Proxy service."
    )
    private int kopSchemaRegistryProxyPort = 8001;

    @FieldContext(
            category = CATEGORY_KOP,
            doc = "Enable TLS on the KOP Proxy Schema Registry."
    )
    private boolean kopSchemaRegistryProxyEnableTls = false;

    private String checkAdvertisedListeners(String advertisedListeners) {
        StringBuilder listenersReBuilder = new StringBuilder();
        for (String listener : advertisedListeners.split(EndPoint.END_POINT_SEPARATOR)) {
            final String errorMessage = "listener '" + listener + "' is invalid";
            final Matcher matcher = EndPoint.matcherListener(listener, errorMessage);
            String hostname = matcher.group(2);
            if (hostname.isEmpty()) {
                try {
                    hostname = InetAddress.getLocalHost().getCanonicalHostName();
                    listenersReBuilder.append(matcher.group(1))
                            .append("://")
                            .append(hostname)
                            .append(":")
                            .append(matcher.group(3));
                } catch (UnknownHostException e) {
                    throw new IllegalStateException("hostname is empty and localhost is unknown: " + e.getMessage());
                }
            } else {
                listenersReBuilder.append(listener);
            }
            listenersReBuilder.append(EndPoint.END_POINT_SEPARATOR);
        }
        return listenersReBuilder.deleteCharAt(
                listenersReBuilder.lastIndexOf(EndPoint.END_POINT_SEPARATOR)).toString();
    }

    public @NonNull String getKafkaAdvertisedListeners() {
        String advertisedListeners = getListeners();

        if (kafkaAdvertisedListeners != null) {
            advertisedListeners = kafkaAdvertisedListeners;
        }

        if (advertisedListeners == null) {
            throw new IllegalStateException("listeners or kafkaListeners is required");
        }

        return checkAdvertisedListeners(advertisedListeners);
    }

    public String getListeners() {
        return (kafkaListeners != null) ? kafkaListeners : listeners;
    }

    public @NonNull Properties getKopOauth2Properties() {
        final Properties props = new Properties();
        if (kopOauth2ConfigFile == null) {
            return props;
        }
        try (InputStream inputStream = new FileInputStream(kopOauth2ConfigFile)) {
            props.load(inputStream);
        } catch (FileNotFoundException e) {
            return props;
        } catch (IOException e) {
            throw new RuntimeException(e);
        }
        return props;
    }

    public @NonNull Set<String> getKopAllowedNamespaces() {
        if (kopAllowedNamespaces == null || kopAllowedNamespaces.isEmpty()) {
            return Collections.singleton(TENANT_PLACEHOLDER + "/" + getKafkaNamespace());
        }
        return kopAllowedNamespaces;
    }

<<<<<<< HEAD
    public static String TENANT_PLACEHOLDER = "${tenant}";

=======
>>>>>>> f38c2f8d
}<|MERGE_RESOLUTION|>--- conflicted
+++ resolved
@@ -500,10 +500,4 @@
         }
         return kopAllowedNamespaces;
     }
-
-<<<<<<< HEAD
-    public static String TENANT_PLACEHOLDER = "${tenant}";
-
-=======
->>>>>>> f38c2f8d
 }