/**
 * Licensed under the Apache License, Version 2.0 (the "License");
 * you may not use this file except in compliance with the License.
 * You may obtain a copy of the License at
 *
 *     http://www.apache.org/licenses/LICENSE-2.0
 *
 * Unless required by applicable law or agreed to in writing, software
 * distributed under the License is distributed on an "AS IS" BASIS,
 * WITHOUT WARRANTIES OR CONDITIONS OF ANY KIND, either express or implied.
 * See the License for the specific language governing permissions and
 * limitations under the License.
 */
package io.streamnative.pulsar.handlers.kop.security;

import io.streamnative.pulsar.handlers.kop.SaslAuth;
import io.streamnative.pulsar.handlers.kop.utils.SaslUtils;
import java.io.IOException;
import java.nio.charset.StandardCharsets;
import java.util.Arrays;
import java.util.Set;
import javax.naming.AuthenticationException;
import javax.security.sasl.SaslException;
import javax.security.sasl.SaslServer;
<<<<<<< HEAD

=======
>>>>>>> 48763793
import lombok.extern.slf4j.Slf4j;
import org.apache.commons.lang3.StringUtils;
import org.apache.pulsar.broker.authentication.AuthenticationProvider;
import org.apache.pulsar.broker.authentication.AuthenticationService;
import org.apache.pulsar.broker.authentication.AuthenticationState;
import org.apache.pulsar.client.admin.PulsarAdmin;
import org.apache.pulsar.common.api.AuthData;

/**
 * The SaslServer implementation for SASL/PLAIN.
 */
@Slf4j
public class PlainSaslServer implements SaslServer {

    public static final String PLAIN_MECHANISM = "PLAIN";

    private final AuthenticationService authenticationService;
    private final PulsarAdmin admin;

    private boolean complete;
    private String authorizationId;
    private Set<String> proxyRoles;

    public PlainSaslServer(AuthenticationService authenticationService, PulsarAdmin admin, Set<String> proxyRoles) {
        this.authenticationService = authenticationService;
        this.admin = admin;
        this.proxyRoles = proxyRoles;
    }

    @Override
    public String getMechanismName() {
        return PLAIN_MECHANISM;
    }

    @Override
    public byte[] evaluateResponse(byte[] response) throws SaslException {
        SaslAuth saslAuth;
        try {
            saslAuth = SaslUtils.parseSaslAuthBytes(response);
        } catch (IOException e) {
            throw new SaslException(e.getMessage());
        }

        AuthenticationProvider authenticationProvider =
                authenticationService.getAuthenticationProvider(saslAuth.getAuthMethod());
        if (authenticationProvider == null) {
            throw new SaslException("No AuthenticationProvider found for method " + saslAuth.getAuthMethod());
        }

        try {
            final AuthenticationState authState = authenticationProvider.newAuthState(
                    AuthData.of(saslAuth.getAuthData().getBytes(StandardCharsets.UTF_8)), null, null);
            final String role = authState.getAuthRole();
            if (StringUtils.isEmpty(role)) {
                throw new AuthenticationException("Role cannot be empty.");
            }
            if (proxyRoles != null && proxyRoles.contains(authState.getAuthRole())) {
                // the Proxy passes the OriginalPrincipal as "username"
                authorizationId = saslAuth.getUsername();
                log.info("Authenticated Proxy role {} as user role {}", authState.getAuthRole(), authorizationId);
                if (proxyRoles.contains(authorizationId)) {
<<<<<<< HEAD
                    throw new SaslException("The proxy (with role "+authState.getAuthRole()
=======
                    throw new SaslException("The proxy (with role " + authState.getAuthRole()
>>>>>>> 48763793
                            + ") tried to forward another proxy user (with role " + authorizationId + ")");
                }
            } else {
                authorizationId = authState.getAuthRole();
                log.info("Authenticated User {}", authorizationId);
            }
            complete = true;
            return new byte[0];
        } catch (AuthenticationException e) {
            throw new SaslException(e.getMessage());
        }
    }

    @Override
    public boolean isComplete() {
        return complete;
    }

    @Override
    public String getAuthorizationID() {
        return authorizationId;
    }

    @Override
    public byte[] unwrap(byte[] incoming, int offset, int len) throws SaslException {
        if (!complete) {
            throw new IllegalStateException("Authentication exchange has not completed");
        }
        return Arrays.copyOfRange(incoming, offset, offset + len);
    }

    @Override
    public byte[] wrap(byte[] outgoing, int offset, int len) throws SaslException {
        if (!complete) {
            throw new IllegalStateException("Authentication exchange has not completed");
        }
        return Arrays.copyOfRange(outgoing, offset, offset + len);
    }

    @Override
    public Object getNegotiatedProperty(String propName) {
        if (!complete) {
            throw new IllegalStateException("Authentication exchange has not completed");
        }
        return null;
    }

    @Override
    public void dispose() throws SaslException {
    }
}<|MERGE_RESOLUTION|>--- conflicted
+++ resolved
@@ -22,10 +22,6 @@
 import javax.naming.AuthenticationException;
 import javax.security.sasl.SaslException;
 import javax.security.sasl.SaslServer;
-<<<<<<< HEAD
-
-=======
->>>>>>> 48763793
 import lombok.extern.slf4j.Slf4j;
 import org.apache.commons.lang3.StringUtils;
 import org.apache.pulsar.broker.authentication.AuthenticationProvider;
@@ -87,11 +83,7 @@
                 authorizationId = saslAuth.getUsername();
                 log.info("Authenticated Proxy role {} as user role {}", authState.getAuthRole(), authorizationId);
                 if (proxyRoles.contains(authorizationId)) {
-<<<<<<< HEAD
-                    throw new SaslException("The proxy (with role "+authState.getAuthRole()
-=======
                     throw new SaslException("The proxy (with role " + authState.getAuthRole()
->>>>>>> 48763793
                             + ") tried to forward another proxy user (with role " + authorizationId + ")");
                 }
             } else {
