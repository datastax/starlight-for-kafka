--- conflicted
+++ resolved
@@ -113,11 +113,7 @@
                 AuthData authData = AuthData.of(password.getBytes(StandardCharsets.UTF_8));
                 final AuthenticationState authState = authenticationProvider
                         .newAuthState(authData, null, null);
-<<<<<<< HEAD
                 authState.authenticateAsync(authData).get(kafkaConfig.getRequestTimeoutMs(), TimeUnit.MILLISECONDS);
-=======
-                authState.authenticate(authData);
->>>>>>> 903544c1
                 final String role = authState.getAuthRole();
 
                 final String tenant;
