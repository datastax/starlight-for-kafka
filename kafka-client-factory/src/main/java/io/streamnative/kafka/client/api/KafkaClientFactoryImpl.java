/**
 * Licensed under the Apache License, Version 2.0 (the "License");
 * you may not use this file except in compliance with the License.
 * You may obtain a copy of the License at
 *
 *     http://www.apache.org/licenses/LICENSE-2.0
 *
 * Unless required by applicable law or agreed to in writing, software
 * distributed under the License is distributed on an "AS IS" BASIS,
 * WITHOUT WARRANTIES OR CONDITIONS OF ANY KIND, either express or implied.
 * See the License for the specific language governing permissions and
 * limitations under the License.
 */
package io.streamnative.kafka.client.api;

import io.streamnative.kafka.client.one.zero.ConsumerImpl;
import io.streamnative.kafka.client.one.zero.ProducerImpl;
<<<<<<< HEAD
=======
import io.streamnative.kafka.client.three.zero.Consumer300Impl;
import io.streamnative.kafka.client.three.zero.Producer300Impl;
>>>>>>> 01698e52
import io.streamnative.kafka.client.two.eight.Consumer280Impl;
import io.streamnative.kafka.client.two.eight.Producer280Impl;
import io.streamnative.kafka.client.zero.ten.Consumer010Impl;
import io.streamnative.kafka.client.zero.ten.Producer010Impl;

/**
 * The factory class to create Kafka producers or consumers with a specific version.
 */
public class KafkaClientFactoryImpl implements KafkaClientFactory {

    private KafkaVersion kafkaVersion;

    public KafkaClientFactoryImpl(final KafkaVersion kafkaVersion) {
        this.kafkaVersion = kafkaVersion;
    }

    @Override
    public <K, V> Producer<K, V> createProducer(final ProducerConfiguration conf) {
        if (kafkaVersion.equals(KafkaVersion.KAFKA_1_0_0)) {
            return new ProducerImpl<>(conf);
        } else if (kafkaVersion.equals(KafkaVersion.KAFKA_0_10_0_0)) {
            return new Producer010Impl<>(conf);
        } else if (kafkaVersion.equals(KafkaVersion.KAFKA_2_8_0)) {
            return new Producer280Impl<>(conf);
<<<<<<< HEAD
=======
        } else if (kafkaVersion.equals(KafkaVersion.KAFKA_3_0_0)) {
            return new Producer300Impl<>(conf);
>>>>>>> 01698e52
        }
        throw new IllegalArgumentException("No producer for version: " + kafkaVersion);
    }

    @Override
    public <K, V> Consumer<K, V> createConsumer(final ConsumerConfiguration conf) {
        if (kafkaVersion.equals(KafkaVersion.KAFKA_1_0_0)) {
            return new ConsumerImpl<>(conf);
        } else if (kafkaVersion.equals(KafkaVersion.KAFKA_0_10_0_0)) {
            return new Consumer010Impl<>(conf);
        } else if (kafkaVersion.equals(KafkaVersion.KAFKA_2_8_0)) {
            return new Consumer280Impl<>(conf);
<<<<<<< HEAD
=======
        } else if (kafkaVersion.equals(KafkaVersion.KAFKA_3_0_0)) {
            return new Consumer300Impl<>(conf);
>>>>>>> 01698e52
        }
        throw new IllegalArgumentException("No consumer for version: " + kafkaVersion);
    }
}<|MERGE_RESOLUTION|>--- conflicted
+++ resolved
@@ -15,11 +15,8 @@
 
 import io.streamnative.kafka.client.one.zero.ConsumerImpl;
 import io.streamnative.kafka.client.one.zero.ProducerImpl;
-<<<<<<< HEAD
-=======
 import io.streamnative.kafka.client.three.zero.Consumer300Impl;
 import io.streamnative.kafka.client.three.zero.Producer300Impl;
->>>>>>> 01698e52
 import io.streamnative.kafka.client.two.eight.Consumer280Impl;
 import io.streamnative.kafka.client.two.eight.Producer280Impl;
 import io.streamnative.kafka.client.zero.ten.Consumer010Impl;
@@ -44,11 +41,8 @@
             return new Producer010Impl<>(conf);
         } else if (kafkaVersion.equals(KafkaVersion.KAFKA_2_8_0)) {
             return new Producer280Impl<>(conf);
-<<<<<<< HEAD
-=======
         } else if (kafkaVersion.equals(KafkaVersion.KAFKA_3_0_0)) {
             return new Producer300Impl<>(conf);
->>>>>>> 01698e52
         }
         throw new IllegalArgumentException("No producer for version: " + kafkaVersion);
     }
@@ -61,11 +55,8 @@
             return new Consumer010Impl<>(conf);
         } else if (kafkaVersion.equals(KafkaVersion.KAFKA_2_8_0)) {
             return new Consumer280Impl<>(conf);
-<<<<<<< HEAD
-=======
         } else if (kafkaVersion.equals(KafkaVersion.KAFKA_3_0_0)) {
             return new Consumer300Impl<>(conf);
->>>>>>> 01698e52
         }
         throw new IllegalArgumentException("No consumer for version: " + kafkaVersion);
     }
